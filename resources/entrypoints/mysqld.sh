--- conflicted
+++ resolved
@@ -72,17 +72,10 @@
 echo '[entrypoints/mysqld.sh] Database initialized'
 
 export MYSQLD_PARENT_PID=$$
-<<<<<<< HEAD
-if [ -z $MYSQL_SETUP_APP ]; then
-    echo '[Entrypoint] Not setting up app here; going straight to execution of mysqld'
-    echo "[Entrypoint] Running: $MYSQLD_INSTRUMENTATION $@"
-    exec $MYSQLD_INSTRUMENTATION "$@"
-=======
 if [ -z "$MYSQL_SETUP_APP" ]; then
     echo '[entrypoints/mysqld.sh] Not setting up app here; going straight to execution of mysqld'
-    echo "[entrypoints/mysqld.sh] Running: $*"
-    exec "$@"
->>>>>>> 541f8b79
+    echo "[entrypoints/mysqld.sh] Running: $MYSQLD_INSTRUMENTATION $*"
+    exec $MYSQLD_INSTRUMENTATION "$@"
 fi
 
 echo '[entrypoints/mysqld.sh] Executing mysqld as daemon with no networking allowed...'
@@ -181,12 +174,6 @@
 mysqladmin -uroot --password="$MYSQL_ROOT_PASSWORD" shutdown --socket="$SOCKET"
 echo "[entrypoints/mysqld.sh] Successfully shut down MySQLd"
 
-<<<<<<< HEAD
-echo '[Entrypoint] MySQL init process done. Ready for start up.'
-echo "[Entrypoint] Running: $MYSQLD_INSTRUMENTATION $@"
-exec $MYSQLD_INSTRUMENTATION "$@"
-=======
 echo '[entrypoints/mysqld.sh] MySQL init process done. Ready for start up.'
-echo "[entrypoints/mysqld.sh] Running: $*"
-exec "$@"
->>>>>>> 541f8b79
+echo "[entrypoints/mysqld.sh] Running: $MYSQLD_INSTRUMENTATION $*"
+exec $MYSQLD_INSTRUMENTATION "$@"