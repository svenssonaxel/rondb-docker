FROM oraclelinux:latest

## -- The environment variables set using ENV will persist when a container
## -- is run from the resulting image. -- ##

<<<<<<< HEAD
ENV PACKAGE_URL http://repo.mysql.com/yum/mysql-5.7-community/docker/x86_64/mysql-community-server-minimal-5.7.8-0.3.rc.el7.x86_64.rpm

# Install server
RUN rpmkeys --import http://repo.mysql.com/RPM-GPG-KEY-mysql \
  && yum install -y $PACKAGE_URL \
  && rm -rf /var/cache/yum/*
=======
RUN mkdir /docker-entrypoint-initdb.d

# FATAL ERROR: please install the following Perl modules before executing /usr/local/mysql/scripts/mysql_install_db:
# File::Basename
# File::Copy
# Sys::Hostname
# Data::Dumper
RUN apt-get update && apt-get install -y perl --no-install-recommends && rm -rf /var/lib/apt/lists/*

# gpg: key 5072E1F5: public key "MySQL Release Engineering <mysql-build@oss.oracle.com>" imported
RUN apt-key adv --keyserver ha.pool.sks-keyservers.net --recv-keys A4A9406876FCBD3C456770C88C718D3B5072E1F5

ENV MYSQL_MAJOR 5.7
ENV MYSQL_VERSION 5.7.8-rc

RUN echo "deb http://repo.mysql.com/apt/debian/ wheezy mysql-${MYSQL_MAJOR}-dmr" > /etc/apt/sources.list.d/mysql.list

# the "/var/lib/mysql" stuff here is because the mysql-server postinst doesn't have an explicit way to disable the mysql_install_db codepath besides having a database already "configured" (ie, stuff in /var/lib/mysql/mysql)
# also, we set debconf keys to make APT a little quieter
RUN { \
		echo mysql-community-server mysql-community-server/data-dir select ''; \
		echo mysql-community-server mysql-community-server/root-pass password ''; \
		echo mysql-community-server mysql-community-server/re-root-pass password ''; \
		echo mysql-community-server mysql-community-server/remove-test-db select false; \
	} | debconf-set-selections \
	&& apt-get update && apt-get install -y mysql-server="${MYSQL_VERSION}"* && rm -rf /var/lib/apt/lists/* \
	&& rm -rf /var/lib/mysql && mkdir -p /var/lib/mysql

# comment out a few problematic configuration values
# don't reverse lookup hostnames, they are usually another container
RUN sed -Ei 's/^(bind-address|log)/#&/' /etc/mysql/my.cnf \
	&& echo 'skip-host-cache\nskip-name-resolve' | awk '{ print } $1 == "[mysqld]" && c == 0 { c = 1; system("cat") }' /etc/mysql/my.cnf > /tmp/my.cnf \
	&& mv /tmp/my.cnf /etc/mysql/my.cnf
>>>>>>> cefd45b1

VOLUME /var/lib/mysql

COPY docker-entrypoint.sh /entrypoint.sh
ENTRYPOINT ["/entrypoint.sh"]

EXPOSE 3306
CMD ["mysqld"]
<|MERGE_RESOLUTION|>--- conflicted
+++ resolved
@@ -1,50 +1,12 @@
 FROM oraclelinux:latest
 
-## -- The environment variables set using ENV will persist when a container
-## -- is run from the resulting image. -- ##
-
-<<<<<<< HEAD
 ENV PACKAGE_URL http://repo.mysql.com/yum/mysql-5.7-community/docker/x86_64/mysql-community-server-minimal-5.7.8-0.3.rc.el7.x86_64.rpm
 
 # Install server
 RUN rpmkeys --import http://repo.mysql.com/RPM-GPG-KEY-mysql \
   && yum install -y $PACKAGE_URL \
   && rm -rf /var/cache/yum/*
-=======
 RUN mkdir /docker-entrypoint-initdb.d
-
-# FATAL ERROR: please install the following Perl modules before executing /usr/local/mysql/scripts/mysql_install_db:
-# File::Basename
-# File::Copy
-# Sys::Hostname
-# Data::Dumper
-RUN apt-get update && apt-get install -y perl --no-install-recommends && rm -rf /var/lib/apt/lists/*
-
-# gpg: key 5072E1F5: public key "MySQL Release Engineering <mysql-build@oss.oracle.com>" imported
-RUN apt-key adv --keyserver ha.pool.sks-keyservers.net --recv-keys A4A9406876FCBD3C456770C88C718D3B5072E1F5
-
-ENV MYSQL_MAJOR 5.7
-ENV MYSQL_VERSION 5.7.8-rc
-
-RUN echo "deb http://repo.mysql.com/apt/debian/ wheezy mysql-${MYSQL_MAJOR}-dmr" > /etc/apt/sources.list.d/mysql.list
-
-# the "/var/lib/mysql" stuff here is because the mysql-server postinst doesn't have an explicit way to disable the mysql_install_db codepath besides having a database already "configured" (ie, stuff in /var/lib/mysql/mysql)
-# also, we set debconf keys to make APT a little quieter
-RUN { \
-		echo mysql-community-server mysql-community-server/data-dir select ''; \
-		echo mysql-community-server mysql-community-server/root-pass password ''; \
-		echo mysql-community-server mysql-community-server/re-root-pass password ''; \
-		echo mysql-community-server mysql-community-server/remove-test-db select false; \
-	} | debconf-set-selections \
-	&& apt-get update && apt-get install -y mysql-server="${MYSQL_VERSION}"* && rm -rf /var/lib/apt/lists/* \
-	&& rm -rf /var/lib/mysql && mkdir -p /var/lib/mysql
-
-# comment out a few problematic configuration values
-# don't reverse lookup hostnames, they are usually another container
-RUN sed -Ei 's/^(bind-address|log)/#&/' /etc/mysql/my.cnf \
-	&& echo 'skip-host-cache\nskip-name-resolve' | awk '{ print } $1 == "[mysqld]" && c == 0 { c = 1; system("cat") }' /etc/mysql/my.cnf > /tmp/my.cnf \
-	&& mv /tmp/my.cnf /etc/mysql/my.cnf
->>>>>>> cefd45b1
 
 VOLUME /var/lib/mysql
 
